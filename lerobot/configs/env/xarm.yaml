# @package _global_

fps: 15

env:
  name: xarm
  task: XarmLift-v0
  image_size: 84
<<<<<<< HEAD
  episode_length: 100
  fps: ${fps}
=======
>>>>>>> 1eb4bfe2
  state_dim: 4
  action_dim: 4
  fps: ${fps}
  episode_length: 25
  gym:
    obs_type: pixels_agent_pos
    render_mode: rgb_array
    visualization_width: 384
    visualization_height: 384<|MERGE_RESOLUTION|>--- conflicted
+++ resolved
@@ -6,15 +6,10 @@
   name: xarm
   task: XarmLift-v0
   image_size: 84
-<<<<<<< HEAD
-  episode_length: 100
-  fps: ${fps}
-=======
->>>>>>> 1eb4bfe2
   state_dim: 4
   action_dim: 4
   fps: ${fps}
-  episode_length: 25
+  episode_length: 100
   gym:
     obs_type: pixels_agent_pos
     render_mode: rgb_array
