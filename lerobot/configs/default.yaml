defaults:
  - _self_
  - env: pusht
  - policy: diffusion

hydra:
  run:
    # Set `dir` to where you would like to save all of the run outputs. If you run another training session
    # with the same value for `dir` its contents will be overwritten unless you set `resume` to true.
    dir: outputs/train/${now:%Y-%m-%d}/${now:%H-%M-%S}_${env.name}_${policy.name}_${hydra.job.name}
  job:
    name: default

# Set `resume` to true to resume a previous run. In order for this to work, you will need to make sure
# `hydra.run.dir` is the directory of an existing run with at least one checkpoint in it.
# Note that when resuming a run, the default behavior is to use the configuration from the checkpoint,
# regardless of what's provided with the training command at the time of resumption.
resume: false
device: cuda  # cpu
# `use_amp` determines whether to use Automatic Mixed Precision (AMP) for training and evaluation. With AMP,
# automatic gradient scaling is used.
use_amp: false
# `seed` is used for training (eg: model initialization, dataset shuffling)
# AND for the evaluation environments.
seed: ???
# You may provide a list of datasets here. `train.py` creates them all and concatenates them. Note: only data
# keys common between the datasets are kept. Each dataset gets and additional transform that inserts the
# "dataset_index" into the returned item. The index mapping is made according to the order in which the
# datsets are provided.
dataset_repo_id: lerobot/pusht
video_backend: pyav

training:
  offline_steps: ???
  # NOTE: `online_steps` is not implemented yet. It's here as a placeholder.
  online_steps: ???
  online_steps_between_rollouts: ???
  online_rollout_n_episodes: 1
  online_rollout_batch_size: 1
  online_sampling_ratio: 0.5
  # TODO(now): Document this, and the train script will need to check that this is longer than the episode length
  online_buffer_capacity: ???
  online_buffer_seed_size: 0
  # `online_env_seed` is used for environments for online training data rollouts.
  online_env_seed: ???
  do_online_rollout_async: false
  eval_freq: ???
<<<<<<< HEAD
  log_freq: 250
  # `dataset_use_cache` indicates whether to cache all dataset items as Tensors in RAM. Potentially useful for
  # faster data loading with datasets small enough to fit in memory. If you wish to use dataloader workers,
  # remember to set `dataloader_persistent_workers to True.
  dataset_use_cache: false
  dataloader_persistent_workers: false
=======
  log_freq: 200
>>>>>>> 8865e19c
  save_checkpoint: true
  # Checkpoint is saved every `save_freq` training iterations and after the last training step.
  save_freq: ???
  num_workers: 4
  batch_size: ???
  image_transforms:
  # These transforms are all using standard torchvision.transforms.v2
  # You can find out how these transformations affect images here:
  # https://pytorch.org/vision/0.18/auto_examples/transforms/plot_transforms_illustrations.html
  # We use a custom RandomSubsetApply container to sample them.
  # For each transform, the following parameters are available:
  #   weight: This represents the multinomial probability (with no replacement)
  #           used for sampling the transform. If the sum of the weights is not 1,
  #           they will be normalized.
  #   min_max: Lower & upper bound respectively used for sampling the transform's parameter
  #           (following uniform distribution) when it's applied.
    # Set this flag to `true` to enable transforms during training
    enable: false
    # This is the maximum number of transforms (sampled from these below) that will be applied to each frame.
    # It's an integer in the interval [1, number of available transforms].
    max_num_transforms: 3
    # By default, transforms are applied in Torchvision's suggested order (shown below).
    # Set this to True to apply them in a random order.
    random_order: false
    brightness:
      weight: 1
      min_max: [0.8, 1.2]
    contrast:
      weight: 1
      min_max: [0.8, 1.2]
    saturation:
      weight: 1
      min_max: [0.5, 1.5]
    hue:
      weight: 1
      min_max: [-0.05, 0.05]
    sharpness:
      weight: 1
      min_max: [0.8, 1.2]

eval:
  n_episodes: 1
  # `batch_size` specifies the number of environments to use in a gym.vector.VectorEnv.
  batch_size: 1
  # `use_async_envs` specifies whether to use asynchronous environments (multiprocessing).
  use_async_envs: false

wandb:
  enable: false
  # Set to true to disable saving an artifact despite save_checkpoint == True
  disable_artifact: false
  project: lerobot
  notes: ""<|MERGE_RESOLUTION|>--- conflicted
+++ resolved
@@ -45,16 +45,12 @@
   online_env_seed: ???
   do_online_rollout_async: false
   eval_freq: ???
-<<<<<<< HEAD
-  log_freq: 250
+  log_freq: 200
   # `dataset_use_cache` indicates whether to cache all dataset items as Tensors in RAM. Potentially useful for
   # faster data loading with datasets small enough to fit in memory. If you wish to use dataloader workers,
   # remember to set `dataloader_persistent_workers to True.
   dataset_use_cache: false
   dataloader_persistent_workers: false
-=======
-  log_freq: 200
->>>>>>> 8865e19c
   save_checkpoint: true
   # Checkpoint is saved every `save_freq` training iterations and after the last training step.
   save_freq: ???
