#!/usr/bin/env python

# Copyright 2024 The HuggingFace Inc. team. All rights reserved.
#
# Licensed under the Apache License, Version 2.0 (the "License");
# you may not use this file except in compliance with the License.
# You may obtain a copy of the License at
#
#     http://www.apache.org/licenses/LICENSE-2.0
#
# Unless required by applicable law or agreed to in writing, software
# distributed under the License is distributed on an "AS IS" BASIS,
# WITHOUT WARRANTIES OR CONDITIONS OF ANY KIND, either express or implied.
# See the License for the specific language governing permissions and
# limitations under the License.
import logging
import time
from contextlib import nullcontext
from pathlib import Path
from pprint import pformat

import hydra
import torch
from deepdiff import DeepDiff
from omegaconf import DictConfig, OmegaConf
from termcolor import colored
from torch.cuda.amp import GradScaler

from lerobot.common.datasets.factory import make_dataset, resolve_delta_timestamps
from lerobot.common.datasets.lerobot_dataset import MultiLeRobotDataset
from lerobot.common.datasets.sampler import EpisodeAwareSampler
from lerobot.common.datasets.utils import cycle
from lerobot.common.envs.factory import make_env
from lerobot.common.logger import Logger, log_output_dir
from lerobot.common.policies.factory import make_policy
from lerobot.common.policies.policy_protocol import PolicyWithUpdate
from lerobot.common.policies.utils import get_device_from_parameters
from lerobot.common.utils.utils import (
    format_big_number,
    get_safe_torch_device,
    init_hydra_config,
    init_logging,
    set_global_seed,
)
from lerobot.scripts.eval import eval_policy


def make_optimizer_and_scheduler(cfg, policy):
    if cfg.policy.name == "act":
        optimizer_params_dicts = [
            {
                "params": [
                    p
                    for n, p in policy.named_parameters()
                    if not n.startswith("backbone") and p.requires_grad
                ]
            },
            {
                "params": [
                    p for n, p in policy.named_parameters() if n.startswith("backbone") and p.requires_grad
                ],
                "lr": cfg.training.lr_backbone,
            },
        ]
        optimizer = torch.optim.AdamW(
            optimizer_params_dicts, lr=cfg.training.lr, weight_decay=cfg.training.weight_decay
        )
        lr_scheduler = None
    elif cfg.policy.name == "diffusion":
        optimizer = torch.optim.Adam(
            policy.diffusion.parameters(),
            cfg.training.lr,
            cfg.training.adam_betas,
            cfg.training.adam_eps,
            cfg.training.adam_weight_decay,
        )
        from diffusers.optimization import get_scheduler

        lr_scheduler = get_scheduler(
            cfg.training.lr_scheduler,
            optimizer=optimizer,
            num_warmup_steps=cfg.training.lr_warmup_steps,
            num_training_steps=cfg.training.offline_steps,
        )
    elif policy.name == "tdmpc":
        optimizer = torch.optim.Adam(policy.parameters(), cfg.training.lr)
        lr_scheduler = None
    else:
        raise NotImplementedError()

    return optimizer, lr_scheduler


def update_policy(
    policy,
    batch,
    optimizer,
    grad_clip_norm,
    grad_scaler: GradScaler,
    lr_scheduler=None,
    use_amp: bool = False,
):
    """Returns a dictionary of items for logging."""
    start_time = time.perf_counter()
    device = get_device_from_parameters(policy)
    policy.train()
    with torch.autocast(device_type=device.type) if use_amp else nullcontext():
        output_dict = policy.forward(batch)
        # TODO(rcadene): policy.unnormalize_outputs(out_dict)
        loss = output_dict["loss"]
    grad_scaler.scale(loss).backward()

    # Unscale the graident of the optimzer's assigned params in-place **prior to gradient clipping**.
    grad_scaler.unscale_(optimizer)

    grad_norm = torch.nn.utils.clip_grad_norm_(
        policy.parameters(),
        grad_clip_norm,
        error_if_nonfinite=False,
    )

    # Optimizer's gradients are already unscaled, so scaler.step does not unscale them,
    # although it still skips optimizer.step() if the gradients contain infs or NaNs.
    grad_scaler.step(optimizer)
    # Updates the scale for next iteration.
    grad_scaler.update()

    optimizer.zero_grad()

    if lr_scheduler is not None:
        lr_scheduler.step()

    if isinstance(policy, PolicyWithUpdate):
        # To possibly update an internal buffer (for instance an Exponential Moving Average like in TDMPC).
        policy.update()

    info = {
        "loss": loss.item(),
        "grad_norm": float(grad_norm),
        "lr": optimizer.param_groups[0]["lr"],
        "update_s": time.perf_counter() - start_time,
        **{k: v for k, v in output_dict.items() if k != "loss"},
    }

    return info


def log_train_info(logger: Logger, info, step, cfg, dataset, is_offline):
    loss = info["loss"]
    grad_norm = info["grad_norm"]
    lr = info["lr"]
    update_s = info["update_s"]
    dataloading_s = info["dataloading_s"]

    # A sample is an (observation,action) pair, where observation and action
    # can be on multiple timestamps. In a batch, we have `batch_size`` number of samples.
    num_samples = (step + 1) * cfg.training.batch_size
    avg_samples_per_ep = dataset.num_samples / dataset.num_episodes
    num_episodes = num_samples / avg_samples_per_ep
    num_epochs = num_samples / dataset.num_samples
    log_items = [
        f"step:{format_big_number(step)}",
        # number of samples seen during training
        f"smpl:{format_big_number(num_samples)}",
        # number of episodes seen during training
        f"ep:{format_big_number(num_episodes)}",
        # number of time all unique samples are seen
        f"epch:{num_epochs:.2f}",
        f"loss:{loss:.3f}",
        f"grdn:{grad_norm:.3f}",
        f"lr:{lr:0.1e}",
        # in seconds
        f"updt_s:{update_s:.3f}",
        f"data_s:{dataloading_s:.3f}",  # if not ~0, you are bottlenecked by cpu or io
    ]
    logging.info(" ".join(log_items))

    info["step"] = step
    info["num_samples"] = num_samples
    info["num_episodes"] = num_episodes
    info["num_epochs"] = num_epochs
    info["is_offline"] = is_offline

    logger.log_dict(info, step, mode="train")


def log_eval_info(logger, info, step, cfg, dataset, is_offline):
    eval_s = info["eval_s"]
    avg_sum_reward = info["avg_sum_reward"]
    pc_success = info["pc_success"]

    # A sample is an (observation,action) pair, where observation and action
    # can be on multiple timestamps. In a batch, we have `batch_size`` number of samples.
    num_samples = (step + 1) * cfg.training.batch_size
    avg_samples_per_ep = dataset.num_samples / dataset.num_episodes
    num_episodes = num_samples / avg_samples_per_ep
    num_epochs = num_samples / dataset.num_samples
    log_items = [
        f"step:{format_big_number(step)}",
        # number of samples seen during training
        f"smpl:{format_big_number(num_samples)}",
        # number of episodes seen during training
        f"ep:{format_big_number(num_episodes)}",
        # number of time all unique samples are seen
        f"epch:{num_epochs:.2f}",
        f"∑rwrd:{avg_sum_reward:.3f}",
        f"success:{pc_success:.1f}%",
        f"eval_s:{eval_s:.3f}",
    ]
    logging.info(" ".join(log_items))

    info["step"] = step
    info["num_samples"] = num_samples
    info["num_episodes"] = num_episodes
    info["num_epochs"] = num_epochs
    info["is_offline"] = is_offline

    logger.log_dict(info, step, mode="eval")


def train(cfg: DictConfig, out_dir: str | None = None, job_name: str | None = None):
    if out_dir is None:
        raise NotImplementedError()
    if job_name is None:
        raise NotImplementedError()

    init_logging()

    # If we are resuming a run, we need to check that a checkpoint exists in the log directory, and we need
    # to check for any differences between the provided config and the checkpoint's config.
    if cfg.resume:
        if not Logger.get_last_checkpoint_dir(out_dir).exists():
            raise RuntimeError(
                "You have set resume=True, but there is no model checkpoint in "
                f"{Logger.get_last_checkpoint_dir(out_dir)}"
            )
        checkpoint_cfg_path = str(Logger.get_last_pretrained_model_dir(out_dir) / "config.yaml")
        logging.info(
            colored(
                "You have set resume=True, indicating that you wish to resume a run",
                color="yellow",
                attrs=["bold"],
            )
        )
        # Get the configuration file from the last checkpoint.
        checkpoint_cfg = init_hydra_config(checkpoint_cfg_path)
        # Check for differences between the checkpoint configuration and provided configuration.
        # Hack to resolve the delta_timestamps ahead of time in order to properly diff.
        resolve_delta_timestamps(cfg)
        diff = DeepDiff(OmegaConf.to_container(checkpoint_cfg), OmegaConf.to_container(cfg))
        # Ignore the `resume` and parameters.
        if "values_changed" in diff and "root['resume']" in diff["values_changed"]:
            del diff["values_changed"]["root['resume']"]
        # Log a warning about differences between the checkpoint configuration and the provided
        # configuration.
        if len(diff) > 0:
            logging.warning(
                "At least one difference was detected between the checkpoint configuration and "
                f"the provided configuration: \n{pformat(diff)}\nNote that the checkpoint configuration "
                "takes precedence.",
            )
        # Use the checkpoint config instead of the provided config (but keep `resume` parameter).
        cfg = checkpoint_cfg
        cfg.resume = True
    elif Logger.get_last_checkpoint_dir(out_dir).exists():
        raise RuntimeError(
            f"The configured output directory {Logger.get_last_checkpoint_dir(out_dir)} already exists."
        )

    # log metrics to terminal and wandb
    logger = Logger(cfg, out_dir, wandb_job_name=job_name)

    if cfg.training.online_steps > 0:
        raise NotImplementedError("Online training is not implemented yet.")

    set_global_seed(cfg.seed)

    # Check device is available
    device = get_safe_torch_device(cfg.device, log=True)

    torch.backends.cudnn.benchmark = True
    torch.backends.cuda.matmul.allow_tf32 = True

    logging.info("make_dataset")
    offline_dataset = make_dataset(cfg)
    if isinstance(offline_dataset, MultiLeRobotDataset):
        logging.info(
            "Multiple datasets were provided. Applied the following index mapping to the provided datasets: "
            f"{pformat(offline_dataset.repo_id_to_index , indent=2)}"
        )

    # Create environment used for evaluating checkpoints during training on simulation data.
    # On real-world data, no need to create an environment as evaluations are done outside train.py,
    # using the eval.py instead, with gym_dora environment and dora-rs.
    if cfg.training.eval_freq > 0:
        logging.info("make_env")
        eval_env = make_env(cfg)

    logging.info("make_policy")
    policy = make_policy(
        hydra_cfg=cfg,
        dataset_stats=offline_dataset.stats if not cfg.resume else None,
        pretrained_policy_name_or_path=str(logger.last_pretrained_model_dir) if cfg.resume else None,
    )

    # Create optimizer and scheduler
    # Temporary hack to move optimizer out of policy
    optimizer, lr_scheduler = make_optimizer_and_scheduler(cfg, policy)
    grad_scaler = GradScaler(enabled=cfg.use_amp)

    step = 0  # number of policy updates (forward + backward + optim)

    if cfg.resume:
        step = logger.load_last_training_state(optimizer, lr_scheduler)

    num_learnable_params = sum(p.numel() for p in policy.parameters() if p.requires_grad)
    num_total_params = sum(p.numel() for p in policy.parameters())

    log_output_dir(out_dir)
    logging.info(f"{cfg.env.task=}")
    logging.info(f"{cfg.training.offline_steps=} ({format_big_number(cfg.training.offline_steps)})")
    logging.info(f"{cfg.training.online_steps=}")
    logging.info(f"{offline_dataset.num_samples=} ({format_big_number(offline_dataset.num_samples)})")
    logging.info(f"{offline_dataset.num_episodes=}")
    logging.info(f"{num_learnable_params=} ({format_big_number(num_learnable_params)})")
    logging.info(f"{num_total_params=} ({format_big_number(num_total_params)})")

    # Note: this helper will be used in offline and online training loops.
    def evaluate_and_checkpoint_if_needed(step):
        _num_digits = max(6, len(str(cfg.training.offline_steps + cfg.training.online_steps)))
        step_identifier = f"{step:0{_num_digits}d}"

        if cfg.training.eval_freq > 0 and step % cfg.training.eval_freq == 0:
            logging.info(f"Eval policy at step {step}")
            with torch.no_grad(), torch.autocast(device_type=device.type) if cfg.use_amp else nullcontext():
                eval_info = eval_policy(
                    eval_env,
                    policy,
                    cfg.eval.n_episodes,
                    videos_dir=Path(out_dir) / "eval" / f"videos_step_{step_identifier}",
                    max_episodes_rendered=4,
                    start_seed=cfg.seed,
                )
<<<<<<< HEAD
            log_eval_info(logger, eval_info["aggregated"], step, cfg, offline_dataset, is_offline)
            if cfg.wandb.enable or cfg.tensorboard.enable:
=======
            log_eval_info(logger, eval_info["aggregated"], step, cfg, offline_dataset, is_offline=True)
            if cfg.wandb.enable:
>>>>>>> a0659867
                logger.log_video(eval_info["video_paths"][0], step, mode="eval")
            logging.info("Resume training")

        if cfg.training.save_checkpoint and step % cfg.training.save_freq == 0:
            logging.info(f"Checkpoint policy after step {step}")
            # Note: Save with step as the identifier, and format it to have at least 6 digits but more if
            # needed (choose 6 as a minimum for consistency without being overkill).
            logger.save_checkpont(
                step,
                policy,
                optimizer,
                lr_scheduler,
                identifier=step_identifier,
            )
            logging.info("Resume training")

    # create dataloader for offline training
    if cfg.training.get("drop_n_last_frames"):
        shuffle = False
        sampler = EpisodeAwareSampler(
            offline_dataset.episode_data_index,
            drop_n_last_frames=cfg.training.drop_n_last_frames,
            shuffle=True,
        )
    else:
        shuffle = True
        sampler = None
    dataloader = torch.utils.data.DataLoader(
        offline_dataset,
        num_workers=cfg.training.num_workers,
        batch_size=cfg.training.batch_size,
        shuffle=shuffle,
        sampler=sampler,
        pin_memory=device.type != "cpu",
        drop_last=False,
    )
    dl_iter = cycle(dataloader)

    policy.train()
    for _ in range(step, cfg.training.offline_steps):
        if step == 0:
            logging.info("Start offline training on a fixed dataset")

        start_time = time.perf_counter()
        batch = next(dl_iter)
        dataloading_s = time.perf_counter() - start_time

        for key in batch:
            batch[key] = batch[key].to(device, non_blocking=True)

        train_info = update_policy(
            policy,
            batch,
            optimizer,
            cfg.training.grad_clip_norm,
            grad_scaler=grad_scaler,
            lr_scheduler=lr_scheduler,
            use_amp=cfg.use_amp,
        )

        train_info["dataloading_s"] = dataloading_s

        if step % cfg.training.log_freq == 0:
            log_train_info(logger, train_info, step, cfg, offline_dataset, is_offline=True)

        # Note: evaluate_and_checkpoint_if_needed happens **after** the `step`th training update has completed,
        # so we pass in step + 1.
        evaluate_and_checkpoint_if_needed(step + 1)

        step += 1

    eval_env.close()
    logging.info("End of training")


@hydra.main(version_base="1.2", config_name="default", config_path="../configs")
def train_cli(cfg: dict):
    train(
        cfg,
        out_dir=hydra.core.hydra_config.HydraConfig.get().run.dir,
        job_name=hydra.core.hydra_config.HydraConfig.get().job.name,
    )


def train_notebook(out_dir=None, job_name=None, config_name="default", config_path="../configs"):
    from hydra import compose, initialize

    hydra.core.global_hydra.GlobalHydra.instance().clear()
    initialize(config_path=config_path)
    cfg = compose(config_name=config_name)
    train(cfg, out_dir=out_dir, job_name=job_name)


if __name__ == "__main__":
    train_cli()<|MERGE_RESOLUTION|>--- conflicted
+++ resolved
@@ -341,13 +341,8 @@
                     max_episodes_rendered=4,
                     start_seed=cfg.seed,
                 )
-<<<<<<< HEAD
-            log_eval_info(logger, eval_info["aggregated"], step, cfg, offline_dataset, is_offline)
-            if cfg.wandb.enable or cfg.tensorboard.enable:
-=======
             log_eval_info(logger, eval_info["aggregated"], step, cfg, offline_dataset, is_offline=True)
             if cfg.wandb.enable:
->>>>>>> a0659867
                 logger.log_video(eval_info["video_paths"][0], step, mode="eval")
             logging.info("Resume training")
 
